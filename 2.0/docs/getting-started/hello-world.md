# Hello, World

This section assumes you have installed Swift 3.1 and the Vapor Toolbox and have verified they are working.

!!! tip
    Note: If you don't want to use the Toolbox, follow the [manual guide](manual.md).

## New Project

Let's start by creating a new project called "Hello, World".

```sh
vapor new Hello --template=api
```

Vapor's folder structure will probably look familiar to you if you have worked with other web frameworks.

```
Hello
├── Config
│   ├── app.json
│   ├── crypto.json
│   ├── droplet.json
│   ├── fluent.json
│   └── server.json
├── Package.pins
├── Package.swift
├── Public
├── README.md
├── Sources
│   ├── App
│   │   ├── Config+Setup.swift
│   │   ├── Controllers
│   │   │   └── PostController.swift
│   │   ├── Droplet+Setup.swift
│   │   ├── Models
│   │   │   └── Post.swift
│   │   └── Routes.swift
│   └── Run
│       └── main.swift
├── Tests
│   ├── AppTests
│   │   ├── PostControllerTests.swift
│   │   ├── RouteTests.swift
│   │   └── Utilities.swift
│   └── LinuxMain.swift
├── circle.yml
└── license
```

For our Hello, World project, we will be focusing on the `Routes.swift` file.

```
Hello
└── Sources
    └── App
        └── Routes.swift
```
!!! tip
    The `vapor new` command creates a new project with examples and comments about how to use the framework. You can delete these if you want.

## Code

### Droplet

Look for the following line in the `Routes.swift` file.

```swift
func build(_ builder: RouteBuilder) throws
```

This method is where all the routes for our application will be added. 

### Routing

In the scope of the `build` method, look for the following statement.

```swift
builder.get("plaintext") { req in
    return "Hello, world!"
}
```

This creates a new route that will match all `GET` requests to `/plaintext`.

All route closures are passed an instance of [Request](../http/request.md) that contains information such as the URI requested and data sent.

This route simply returns a string, but anything that is [ResponseRepresentable](../http/response-representable.md) can be returned. Learn more in the [Routing](../routing/overview.md) section of the guide.

!!! tip
    Xcode autocomplete may add extraneous type information to your closure's input arguments. This can be deleted to keep the code clean. If you'd like to keep the type information add `import HTTP` to the top of the file.

## Compile & Run

### Building

A big part of what makes Vapor so great is Swift's state of the art compiler. Let's fire it up. Make sure you are in the root directory of the project and run the following command.

```swift
vapor build
```

!!! note
    `vapor build` runs `swift build` in the background.

The Swift Package Manager will first start by downloading the appropriate dependencies from git. It will then compile and link these dependencies together.

When the process has completed, you will see `Building Project [Done]`

!!! tip
    If you see a message like `unable to execute command: Killed`, you need to increase your swap space. This can happen if you are running on a machine with limited memory.

#### Release

Building your application in release mode takes longer, but increases performance.

```sh
vapor build --release
```

### Serving

Boot up the server by running the following command.

```sh
vapor run serve
```

You should see a message `Server starting...`. 

You can now visit `localhost:8080/plaintext` in your browser or run 

```sh
curl localhost:8080/plaintext
```

!!! note
    Certain port numbers require super user access to bind. Simply run `sudo vapor run` to allow access. If you decide to run on a port besides `80`, make sure to direct your browser accordingly.

### Hello, World

You should see the following output in your browser window.

```
Hello, world!
```

!!! success
    Like Vapor so far? Click the button below and star the repo to help spread the word! 

<iframe src="https://ghbtns.com/github-btn.html?user=vapor&repo=vapor&type=star&count=true&size=large" frameborder="0" scrolling="0" width="160px" height="30px"></iframe>


#### Production

Serving your application in the production environment increases its security and performance.

```sh
vapor run serve --env=production
```

Some debug messages will be silenced while in the production environment, so make sure to check your logs for errors.

!!! warning 
    If you compiled your application with `--release`, make sure to add that flag to the `vapor run` command as well. e.g., `vapor run serve --env=production --release`.

<<<<<<< HEAD
For more information on deploying your code, check out the [deploy section](https://docs.vapor.codes/2.0/deploy/nginx/).
=======
For more information on deploying your code, check out the [deploy section](../deploy/nginx.md).
>>>>>>> e2804a9e
<|MERGE_RESOLUTION|>--- conflicted
+++ resolved
@@ -164,8 +164,4 @@
 !!! warning 
     If you compiled your application with `--release`, make sure to add that flag to the `vapor run` command as well. e.g., `vapor run serve --env=production --release`.
 
-<<<<<<< HEAD
-For more information on deploying your code, check out the [deploy section](https://docs.vapor.codes/2.0/deploy/nginx/).
-=======
 For more information on deploying your code, check out the [deploy section](../deploy/nginx.md).
->>>>>>> e2804a9e
